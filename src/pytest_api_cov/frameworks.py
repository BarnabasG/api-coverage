--- conflicted
+++ resolved
@@ -95,13 +95,7 @@
 
     if module_name == "flask" and app_type == "Flask":
         return FlaskAdapter(app)
-<<<<<<< HEAD
-    elif module_name == "flask_openapi3" and app_type == "OpenAPI":
-        return FlaskAdapter(app)
-    elif module_name == "fastapi" and app_type == "FastAPI":
-=======
     if module_name == "fastapi" and app_type == "FastAPI":
->>>>>>> 0dceb4e2
         return FastAPIAdapter(app)
 
     raise TypeError(f"Unsupported application type: {app_type}. pytest-api-coverage supports Flask and FastAPI.")